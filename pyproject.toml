--- conflicted
+++ resolved
@@ -66,11 +66,8 @@
 
 # Optional HF Transformers
 einops = {version = "^0.8.0", optional = true}
-<<<<<<< HEAD
+retry-async = "^0.1.4"
 kafka-python = "2.0.2"
-=======
-retry-async = "^0.1.4"
->>>>>>> 77461b96
 
 [tool.poetry.extras]
 ui = ["gradio", "ffmpy"]
